#!/usr/bin/env python3

# Standard lib imports
import fileinput

# Local project imports
from cfglib import *

<<<<<<< HEAD
cfg = ControlFlowGraph(fileinput.input())
=======
from stacksizeanalysis import *

cfg = ControlFlowGraph(fileinput.input())


entry, exit = run_analysis(cfg)
for block in cfg.blocks:
	print("Entry stack:", entry[block])
	print(block)
	print(block_stack_delta(block), "stack elements added.")
	print("Exit stack:", exit[block])
	print()
>>>>>>> 1d47f472
<|MERGE_RESOLUTION|>--- conflicted
+++ resolved
@@ -6,13 +6,9 @@
 # Local project imports
 from cfglib import *
 
-<<<<<<< HEAD
-cfg = ControlFlowGraph(fileinput.input())
-=======
 from stacksizeanalysis import *
 
 cfg = ControlFlowGraph(fileinput.input())
-
 
 entry, exit = run_analysis(cfg)
 for block in cfg.blocks:
@@ -20,5 +16,4 @@
 	print(block)
 	print(block_stack_delta(block), "stack elements added.")
 	print("Exit stack:", exit[block])
-	print()
->>>>>>> 1d47f472
+	print()