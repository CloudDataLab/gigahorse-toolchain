#define FRESH_VARIABLE(var, stmt, stackIndex) (IRStatementNum((stmt), _stmtNum), var=-0xFFFF+_stmtNum*MAX_STACK_HEIGHT+(stackIndex))

#define DEBUG

<<<<<<< HEAD
#ifdef DEBUG
.output BlockEdge, FallthroughEdge, BlockJumpValidTarget, BlockJumpTarget, BasicBlock_Tail, MaybeInFunctionUnderContext
.output NotValidReturnBlock, NotValidReturnEdge
.output MaybeFunctionCallReturn // DEBUG
.output CanReachUnderContext, CanReachUnderContextThroughBlock //DEBUG
.output PotentialCall // DEBUG
.output PossibleReturnAddressWithPos // DEBUG
.output IsFunctionCallReturn // DEBUG
.output IsFunctionEntry, IsFunctionCall, BlockToClone, MaybeInFunction // DEBUG
.output PossibleFunctionEdgePopAndStackDeltaBypassing
.output PossibleImpreciseNumberOfFunctionArguments

.output EdgePopDelta
.output EdgeStackDelta
.output PossibleFunctionEdgePopDelta
.output PossibleFunctionEdgeStackDelta
.output PossibleNumberOfFunctionArguments
.output PossibleNumberOfFunctionReturnArguments
.output PossibleCombinedNumberOfFunctionReturnsAndArguments
.output NumberOfFunctionArguments
.output NumberOfFunctionReturnArguments

.output BlockComparesSig
.output FunctionSelectorVariable
.output Variable_String
#endif


=======
>>>>>>> 9422c773
/*****
 * Function discovery logic
 *****/

   
/******
         Generic basic block Reachable-from implementation
******/

.decl CanReachUnderContext(fromCtx: Context, from:Block, ctx: Context, block: Block)
CanReachUnderContext(ctx, block, ctx, block) :-
  ReachableContext(ctx, block).

CanReachUnderContext(ctxFrom, blockFrom, ctxTo, blockTo) :-
  CanReachUnderContext(ctxFrom, blockFrom, ctxOther, blockOther),
  BlockEdge(ctxOther, blockOther, ctxTo, blockTo).

.decl EnableCostlyAlgorithms()
EnableCostlyAlgorithms() :-
  n = count: CanReachUnderContext(_, _, _, _),
  n < 100000.

// The complement is useful when we need to include both alternatives in a .plan
.decl DisableCostlyAlgorithms()
DisableCostlyAlgorithms() :- !EnableCostlyAlgorithms().

// A very common combination, for scalability. Should only be used when "EnableCostlyAlgorithms" is true.
.decl CanReachUnderContextThroughBlock(fromCtx: Context, from:Block, through:Block, ctx: Context, block: Block)
CanReachUnderContextThroughBlock(fromCtx, from, through, ctx, block) :-
  CanReachUnderContext(fromCtx, from, throughCtx, through),
  EnableCostlyAlgorithms(), //place second for parallelism
  CanReachUnderContext(throughCtx, through, ctx, block).

// Derived from the context-sensitive version, maintains max precision when
// contexts aren't needed.
.decl CanReach(from:Block, block:Block)
CanReach(from, to) :-
  CanReachUnderContext(_, from, _, to).

/******
         Heuristics for detecting call-return patterns
******/

// A high-level call can only be translated into an immediate jump.
// More complex jumps (e.g., through basic blocks that just keep
// whatever was on the stack and jump to it) are technicalities for
// inlining.
.decl PotentialCall(caller:Block)
PotentialCall(block) :-
  postTrans.ImmediateBlockJumpTarget(block, _).


.decl OptNotImmediateBlockJumpTarget(ret:Block, targetVariable:Variable, retTarget:Block)
OptNotImmediateBlockJumpTarget(retBlock, targetVariable, retTarget) :-
  BlockJumpValidTarget(_, retBlock, targetVariable, retTarget),
  !ImmediateBlockJumpTarget(retBlock, targetVariable).

// Call-return pattern:
// a) basic block jumps to a valid "non-locally-derived" address
// b) address originates at a target-setter.
// Since there may be multiple return addresses pushed together (one for the first
// call, one for another call after that, etc.) we want to rank them and match
// them in order.
.decl PossibleReturnAddressWithPos(targetSetter:Block, retBlock:Block, retTarget:Block, pos:number)
PossibleReturnAddressWithPos(targetSetter, retBlock, retTarget, pos) :-
  OptNotImmediateBlockJumpTarget(retBlock, targetVariable, retTarget),
<<<<<<< HEAD
  Statement_Defines(targetSetStatement, targetVariable),
  Statement_Block(targetSetStatement, targetSetter),
  BasicBlock_Tail(targetSetter, jumpStmt),
  IsJump(jumpStmt),
  BeforeLocalStackContents(jumpStmt, pos, targetVariable).

.decl PossibleReturnAddressWithLowerPos(targetSetter:Block, retBlock:Block, retTarget:Block, pos:number, otherPos:number)
PossibleReturnAddressWithLowerPos(targetSetter, retBlock, retTarget, pos, otherPos) :-
  PossibleReturnAddressWithPos(targetSetter, retBlock, retTarget, pos),
  PossibleReturnAddressWithPos(targetSetter, _, _, otherPos),
  otherPos < pos.

.decl PossibleReturnAddressWithRank(targetSetter:Block, retBlock:Block, retTarget:Block, rank:number)
PossibleReturnAddressWithRank(targetSetter, retBlock, retTarget, rank) :-
  PossibleReturnAddressWithPos(targetSetter, retBlock, retTarget, pos),
  rank = count : PossibleReturnAddressWithLowerPos(targetSetter, retBlock, retTarget, pos, _).

.decl MaxRankForPossibleReturnAddressSetter(targetSetter:Block, rank:number)
MaxRankForPossibleReturnAddressSetter(targetSetter, rank) :-
  PossibleReturnAddressWithRank(targetSetter, retBlock, retTarget, rank),
  PossibleReturnAddressWithPos(targetSetter, retBlock, retTarget, pos),
  !PossibleReturnAddressWithLowerPos(targetSetter, _, _, _, pos).

.output PossibleReturnAddressWithRank
// If we find a direct jump (to a purported function) and the first
// pushed return address (jumped-to by code reachable from the
// purported function) before it, we detect a call-return pattern.
=======
  postTrans.Statement_Defines(targetSetStatement, targetVariable),
  postTrans.Statement_Block(targetSetStatement, targetSetter),
  postTrans.BasicBlock_Tail(targetSetter, jumpStmt),
  postTrans.JUMP(jumpStmt).

.decl OptNotImmediateBlockJumpTarget(ret:Block, targetVariable:Variable, retTarget:Block)
OptNotImmediateBlockJumpTarget(retBlock, targetVariable, retTarget) :-
  BlockJumpValidTarget(_, retBlock, targetVariable, retTarget),
  !postTrans.ImmediateBlockJumpTarget(retBlock, targetVariable).


// Also match a subset of those with return addresses and full info. The
// function may not be the one containing the return, in case of complex
// call patterns (e.g., call-call, or call-return).
>>>>>>> 9422c773
.decl MaybeFunctionCallReturn(caller:Block, func:Block, retBlock:Block, retTarget:Block)
MaybeFunctionCallReturn(caller, func, retBlock, retTarget) :-
  PossibleReturnAddressWithRank(caller, retBlock, retTarget, 0),
  EnableCostlyAlgorithms(), // place second for parallelism
  postTrans.ImmediateBlockJumpTarget(caller, targetVar),
  BlockJumpValidTarget(_, caller, targetVar, func),
  CanReachUnderContextThroughBlock(_, caller, func, retCtx, retBlock),
  CanReachUnderContext(retCtx, retBlock, _, retTarget).

MaybeFunctionCallReturn(caller, func, retBlock, retTarget) :-
<<<<<<< HEAD
  PossibleReturnAddressWithRank(caller, retBlock, retTarget, 0),
  DisableCostlyAlgorithms(), // place second for parallelism
  ImmediateBlockJumpTarget(caller, targetVar),
=======
  PossibleReturnAddress(caller, retBlock, retTarget),
  DisableCostlyAlgorithms(),
  postTrans.ImmediateBlockJumpTarget(caller, targetVar),
>>>>>>> 9422c773
  BlockJumpValidTarget(_, caller, targetVar, func),
  CanReach(caller, retTarget),
  CanReach(func, retBlock).

// If we have found a likely call-return pattern, we propagate to the return
// block the extra pushed return values of the former caller. Stacking return
// values is a usual pattern in produced code.
PossibleReturnAddressWithRank(caller, retBlock, retTarget, n-1+offset) :-
  MaybeFunctionCallReturn(targetSetter, _, _, caller),
  EnableCostlyAlgorithms(), // place second for parallelism
  PossibleReturnAddressWithRank(targetSetter, retBlock, retTarget, n), n > 0,
  ImmediateBlockJumpTarget(caller, targetVar),
  BlockJumpValidTarget(_, caller, targetVar, func),
  ((MaxRankForPossibleReturnAddressSetter(caller, maxrank), offset = maxrank + 1);
   (!PossibleReturnAddressWithPos(caller, _, _, _), offset = 0)),
  CanReachUnderContextThroughBlock(_, targetSetter, func, retCtx, retBlock),
  CanReachUnderContext(retCtx, retBlock, _, retTarget).

PossibleReturnAddressWithRank(caller, retBlock, retTarget, n-1+offset) :-
  MaybeFunctionCallReturn(targetSetter, _, _, caller),
  DisableCostlyAlgorithms(), // place second for parallelism
  PossibleReturnAddressWithRank(targetSetter, retBlock, retTarget, n), n > 0,
  ImmediateBlockJumpTarget(caller, targetVar),
  BlockJumpValidTarget(_, caller, targetVar, func),
  ((MaxRankForPossibleReturnAddressSetter(caller, maxrank), offset = maxrank + 1);
   (!PossibleReturnAddressWithPos(caller, _, _, _), offset = 0)),
  CanReach(targetSetter, retTarget),
  CanReach(func, retBlock).


// Seems pretty certain we found a return. In fact, at this point,
// with the above logic, we have detected all original return
// instructions in the code. There will be artificial returns added
// later, for calls that end up being tail calls.
// It's important to note that a statement may be a return with respect
// to one edge, but not with respect to others. There are many conditional
// returns.
.decl IsReturn(ret:Block, target:Block)
IsReturn(retBlock, retTarget) :-
  IsFunctionCallReturn(_, _, retBlock, retTarget).

// In this case the complete vs. precise version doesn't seem to be
// making much of a difference. 
.decl MaybeReturn(ret:Block, target:Block)
MaybeReturn(retBlock, retTarget) :-
  PossibleReturnAddressWithPos(_, retBlock, retTarget, _).
// PossibleReturnAddress(_, retBlock, retTarget).

<<<<<<< HEAD

=======
>>>>>>> 9422c773

// Filtering for sanitization. The logic following can be arbitrarily
// restrictive. We have all potential calls and all returns, now we
// want to match them to each other and form cohesive functions (both
// for the caller and for the callee) only with very high certainty.

.decl FunctionCalledMultipleTimes(func: Block)
FunctionCalledMultipleTimes(func) :-
  MaybeFunctionCallReturn(caller, func, retBlock, _),
  MaybeFunctionCallReturn(caller2, func, retBlock, _),
  caller != caller2.

// Return block can only pertain to one function!
.decl NotValidReturnBlock(func: Block, retBlock: Block) 
NotValidReturnBlock(func, retBlock) :-
  MaybeFunctionCallReturn(_, func, retBlock, _),
  MaybeFunctionCallReturn(_, func2, retBlock, _),
  ord(func) < ord(func2).

/**
  If a block is a possible return of more than one functions, clone it in both
  Previous code had an invariant where a "return block can only pertain to one function!"
  which was problematic in many cases and could end up cloning blocks but not mark them as return blocks
**/
BlockToClone(retBlock, func):-
  MaybeFunctionCallReturn(_, func, retBlock, _),
  MaybeFunctionCallReturn(_, func2, retBlock, _),
  func != func2,
  func !=retBlock,
  func2 !=retBlock.

// Block reached from return edge cannot also be called directly
.decl NotValidReturnEdge(retBlock: Block, retTarget: Block)
NotValidReturnEdge(retBlock, retTarget) :-
  MaybeFunctionCallReturn(_, _, retBlock, retTarget),
  MaybeFunctionCallReturn(_, retTarget, _, _).

// Caller calls func and func returns to retTarget. Should only be inferred with
// high confidence.
.decl IsFunctionCallReturn(caller:Block, func:Block, retBlock:Block, retTarget:Block)
IsFunctionCallReturn(caller, func, retBlock, retTarget) :-
  MaybeFunctionCallReturn(caller, func, retBlock, retTarget),
  FunctionCalledMultipleTimes(func),
  //!NotValidReturnBlock(func, retBlock),
  !NotValidReturnEdge(retBlock, retTarget).



// NOTE the philosophy!  MaybeFunctionCallReturn intends to be
// complete, IsFunctionCallReturn intends to be precise.  Be careful when
// using the one vs. the other! Their balance is crucial.

/// Let's try something dead simple for assigning blocks to functions.

.decl IsFunctionEntry(entry:Block)
IsFunctionEntry(block) :- postTrans.PublicFunction(block, _).
IsFunctionEntry(FUNCTION_SELECTOR).
IsFunctionEntry(func) :- IsFunctionCallReturn(_, func, _, _).

.decl IsFunctionCall(block:Block, func:Block)
   
IsFunctionCall(prev, func) :-
   postTrans.PublicFunctionJump(prev, sigHash),
   postTrans.PublicFunction(func, sigHash).

// Use the precise version here!
IsFunctionCall(block, func) :-
  IsFunctionCallReturn(block, func, _, _).

// Precise context-sensitive reasoning
.decl MaybeInFunctionUnderContext(ctx: Context, block:Block, func:Block)
MaybeInFunctionUnderContext(ctx, block, block) :-
  IsFunctionEntry(block),
  ReachableContext(ctx, block).

MaybeInFunctionUnderContext(ctx, next, func) :-
  MaybeInFunctionUnderContext(prevCtx, block, func),
  BlockEdge(prevCtx, block, ctx, next),
  !IsFunctionCall(block, next),
  !IsReturn(block, next).

MaybeInFunctionUnderContext(ctx, next, func) :-
  OptMaybeInFunctionUnderContext(callerCtx, caller, func),
  EnableCostlyAlgorithms(), // place second for incrementality and parallelism
  // Use the complete version here!
  MaybeFunctionCallReturn(caller, callee, retBlock, next),
  // But add the same strict conditions as in its definition to find the context
  CanReachUnderContextThroughBlock(callerCtx, caller, callee, retCtx, retBlock),
  CanReachUnderContext(retCtx, retBlock, ctx, next).

MaybeInFunctionUnderContext(ctx, next, func) :-
  OptMaybeInFunctionUnderContext(callerCtx, caller, func),
  DisableCostlyAlgorithms(),
  // Use the complete version here!
  MaybeFunctionCallReturn(caller, _, _, next),
  CanReachUnderContext(callerCtx, caller, ctx, next). // still context-sensitive, but more scalable

.decl OptMaybeInFunctionUnderContext(callerCtx: Context, caller:Block, func:Block)
OptMaybeInFunctionUnderContext(callerCtx, caller, func) :-
  MaybeInFunctionUnderContext(callerCtx, caller, func),
  MaybeFunctionCallReturn(caller, _, _, _).


.decl MaybeInFunction(block:Block, func:Block)
MaybeInFunction(block, func) :-
  MaybeInFunctionUnderContext(_, block, func).

.decl BlockInMultipleFunctions(entry: Block)
BlockInMultipleFunctions(block) :-
  MaybeInFunction(block, func1),
  MaybeInFunction(block, func2),
  func1 != func2.


// For this function, the block should be inlined.
.decl BlockToClone(block: Block, func: Block)
BlockToClone(next, func) :-
  MaybeInFunction(next, func),
  BlockInMultipleFunctions(next),
  next != func. // don't clone function entries, other functions will clone them


/***********
 * Introduce new IR
 ***********/
#define FRESH_IRBLOCK(b, f) cat((b), (f))
#define FRESH_IRSTATEMENT(s, f) cat((s), (f))
#define BLOCK_TO_IRBLOCK CAST_TO_SYMBOL
#define STATEMENT_TO_IRSTATEMENT CAST_TO_SYMBOL
#define FUNCTION_TO_IRFUNCTION CAST_TO_SYMBOL
 
.type IRBlock
// exploit type checking in new IR
#define IRFunction IRBlock
.type IRStatement

.decl Block_IRBlock(block: Block, func: Block, irblock: IRBlock)
.decl Function_IRFunction(func: Block, irFunc: IRFunction)
.decl IRInFunction(block: IRBlock, func: IRFunction)
.decl IRFunctionEntry(irEntry: IRBlock)

// Let's first settle what belongs in which function,
// i.e., the nodes of our graph. Clone blocks as needed.

Function_IRFunction(funcentry, irEntry),
IRFunctionEntry(irEntry) :-
  IsFunctionEntry(funcentry),
  irEntry = FUNCTION_TO_IRFUNCTION(funcentry).

// Be loose in our demands for accepting a block as being in the same
// function.
Block_IRBlock(block, func, irblock),
IRInFunction(irblock, irFunc) :-
  MaybeInFunction(block, func),
  !BlockToClone(block, func),
  irblock = BLOCK_TO_IRBLOCK(block),
  Function_IRFunction(func, irFunc).

Block_IRBlock(block, func, irblock),
IRInFunction(irblock, irFunc) :-
  MaybeInFunction(block, func),
  BlockToClone(block, func),
  irblock = FRESH_IRBLOCK(block, func),
  Function_IRFunction(func, irFunc).

// Now let's settle the edges of the graph: which
// block is connected to which next one.

.decl IRFunction_Return_Edge(block: IRBlock, next: IRBlock)
.decl IRFunction_Return(fn: IRFunction, ret: IRBlock)
.decl IRFunctionCallReturn(caller: IRBlock, func: IRFunction, retcaller: IRBlock)

// Be strict in our precision demands for recognizing a call
IRFunction_Return(irfunc, retir),
IRFunctionCallReturn(callerir, irfunc, callerretir),
IRFunction_Return_Edge(retir, callerretir) :-
  IsFunctionCallReturn(caller, func, ret, callerret),
  Block_IRBlock(ret, func, retir),
  Block_IRBlock(caller, prevfunc, callerir),
  Block_IRBlock(callerret, prevfunc, callerretir),
  CanReach(caller, callerret),
  Function_IRFunction(func, irfunc).
  //!BlockToClone(func, prevfunc).


// REVIEW: IRFunctionCall will include the IRFunctionCallReturn
// edges, i.e., the fully resolved calls, all the way to returns
// to the same caller function. Seems later stages can handle this?

.decl IRFunctionCall(from: IRBlock, func: IRFunction)
IRFunctionCall(fromir, irFunc) :-
  IsFunctionCall(from, func),
  Block_IRBlock(from, _ /* prevfunc */, fromir),
  Function_IRFunction(func, irFunc).
//  !BlockToClone(func, prevfunc).


<<<<<<< HEAD
// ///// This doesn't seem to be valid
// // Regular return instructions should also count as IR returns? For
// // use in possible #return values calculation.
// IRFunction_Return(irFunc, retBlock) :-
//   Statement_Opcode(stmt, "RETURN"),
//   Statement_IRStatement(stmt, func, irstmt),
//   IRBasicBlock_Tail(retBlock, irstmt),
//   Function_IRFunction(func, irFunc).

/*
  Taking advantage of the public function context(for contexts that include it)
  in order to get more precise IRBlockEdges for public functions
  When no public function context exists or the IRBlockEdge is not part of a public function 
  the old logic is activated
*/
.decl PubFun(entry:symbol, hex:symbol)
.decl Context_PublicFunction(ctx:Context, pubFun:symbol)

PubFun("0x0", "0x0"):- Context_PublicFunction(_, _).
PubFun(entry, sigHash):- Context_PublicFunction(_, sigHash), PublicFunction(entry, sigHash).
=======
>>>>>>> 9422c773
// Intra-function edges (i.e., real CFG edges)

//// WARNING: Be careful when using! This is an unintuitive
//// concept. It's only mapping the intra-procedural subset of
//// BlockEdges to the functional IR, not all BlockEdges. It's also
//// not the same as the "local" block edges of the functional IR,
//// because these also continue the function code after a call.
.decl IRBlockEdge(from: IRBlock, to: IRBlock)

IRBlockEdge(irfrom, irto) :-
  BlockEdge(ctxFrom, from, ctxTo, to),
  Block_IRBlock(from, func, irfrom),
  PubFun(func, pubFun),
  CanReachUnderContext(_, func, ctxFrom, from),
  Context_PublicFunction(ctxTo, pubFun),
  !IsFunctionCallReturn(_, func, from, _),
  !IsFunctionCallReturn(_, _, from, to),
  !IsFunctionCallReturn(from, to, _, _),
  Block_IRBlock(to, func, irto).

IRBlockEdge(irfrom, irto) :-
  BlockEdge(ctxFrom, from, _, to),
  Block_IRBlock(from, func, irfrom),
  !PubFun(func, _),
  CanReachUnderContext(_, func, ctxFrom, from),
  !IsFunctionCallReturn(_, func, from, _),
  !IsFunctionCallReturn(_, _, from, to),
  !IsFunctionCallReturn(from, to, _, _),
  Block_IRBlock(to, func, irto).

.decl IRBlockPath(from: IRBlock, to: IRBlock)

IRBlockPath(irblk, irblk):-
  Block_IRBlock(_, _, irblk).

IRBlockPath(from, next):-
  IRBlockPath(from, to),
  (IRFunctionCallReturn(to, _, next) ;   IRBlockEdge(to, next)).

.decl ReachableFromFunHead(irblk:IRBlock)

ReachableFromFunHead(irblk):-
  Block_IRBlock(_, func, irblk),
  Block_IRBlock(func, func, irfunHead),
  IRBlockPath(irfunHead, irblk).

.decl InvalidIRBlockEdge(from: IRBlock, to: IRBlock)

InvalidIRBlockEdge(irfrom, irto):-
  IRBlockEdge(irfrom, irto),
  !ReachableFromFunHead(irto).

InvalidIRBlockEdge(irfrom, irto):-
  IRBlockEdge(irfrom, irto),
  !ReachableFromFunHead(irfrom).


.decl LocalBlockEdge(block: IRBlock, next: IRBlock)
LocalBlockEdge(irfrom, irto) :-
  IRBlockEdge(irfrom, irto),
  !InvalidIRBlockEdge(irfrom, irto).
LocalBlockEdge(block, next) :-
  IRFunctionCallReturn(block, _, next),
  ReachableFromFunHead(block).

.decl DeadBlock(irblk:IRBlock)
.decl DeadStmt(irstmt:IRStatement)

DeadBlock(irblk):-
  //(InvalidIRBlockEdge(irblk, _);InvalidIRBlockEdge(_, irblk)),
  Block_IRBlock(_, _, irblk),
  !ReachableFromFunHead(irblk).

DeadStmt(irstmt):-
  IRStatement_Block(irstmt, irblk),
  DeadBlock(irblk).

//
// The next few are mostly direct translations of concepts from the
// standard TAC IR to the Functional IR.
//

.decl IRFallthroughEdge(from: IRBlock, to: IRBlock)
IRFallthroughEdge(irfrom, irto) :-
  FallthroughEdge(from, to),
  Block_IRBlock(from, func, irfrom),
  Block_IRBlock(to, func, irto).


.decl Statement_IRStatement(stmt: Statement, func: Block, irstmt: IRStatement)
.decl IRStatement_Block(stmt: IRStatement, to: IRBlock)

.decl IRStatement_VarString(irstmt: IRStatement, func: symbol)
.decl IRBlock_VarString(irblock: IRBlock, str: symbol)
IRStatement_VarString(irstmt, irFunc),
IRBlock_VarString(irblock, irFunc),
IRStatement_Block(irstmt, irblock),
Statement_IRStatement(stmt, func, irstmt) :-
  BlockToClone(block, func),
  postTrans.Statement_Block(stmt, block),
  Block_IRBlock(block, func, irblock),
  Function_IRFunction(func, irFunc),
  irstmt = FRESH_IRSTATEMENT(stmt, func).

IRStatement_VarString(irstmt, ""),
IRBlock_VarString(irblock, ""),
IRStatement_Block(irstmt, irblock),
Statement_IRStatement(stmt, func, irstmt) :-
  Block_IRBlock(block, func, irblock),
  !BlockToClone(block, func),
  postTrans.Statement_Block(stmt, block),
  irstmt = STATEMENT_TO_IRSTATEMENT(stmt).

.decl IRStatementNum(stmt: IRStatement, num: number)
IRStatementNum(irstmt, num) :-
  postTrans._StatementNum(stmt, num),
  Statement_IRStatement(stmt, _, irstmt).

.decl IRTACNOP(stmt: IRStatement)
IRTACNOP(irstmt) :-
  postTrans.TACNOP(stmt),
  Statement_IRStatement(stmt, _, irstmt).

/***********
 * Identify actual function calls and returns
 ***********/

.decl FunctionCallStmt(irstmt: IRStatement)
FunctionCallStmt(irstmt) :-
  Block_IRBlock(block, func, irblock),
  IRFunctionCall(irblock, _),
  postTrans.BasicBlock_Tail(block, stmt),
  Statement_IRStatement(stmt, func, irstmt).

.decl FunctionReturnStmt(irstmt: IRStatement)
FunctionReturnStmt(irstmt) :-
  Block_IRBlock(block, func, irblock),
  IRFunction_Return(_, irblock),
  postTrans.BasicBlock_Tail(block, stmt),
  Statement_IRStatement(stmt, func, irstmt).

.decl IRStatement_Opcode(stmt: IRStatement, op: Opcode)
IRStatement_Opcode(irstmt, op) :-
  postTrans.Statement_Opcode(stmt, op),
  Statement_IRStatement(stmt, _, irstmt),
  !FunctionCallStmt(irstmt),
  !FunctionReturnStmt(irstmt).

IRStatement_Opcode(irstmt, "CALLPRIVATE") :-
  FunctionCallStmt(irstmt).

IRStatement_Opcode(irstmt, "RETURNPRIVATE") :-
  FunctionReturnStmt(irstmt).

.decl IRIsJump(stmt: IRStatement)
IRIsJump(irstmt) :-
  postTrans.IsJump(stmt),
  Statement_IRStatement(stmt, _, irstmt).


.decl IRBasicBlock_Tail(block: IRBlock, tail: IRStatement)
IRBasicBlock_Tail(irblock, irtail) :-
  postTrans.BasicBlock_Tail(block, tail),
  Block_IRBlock(block, func, irblock),
  Statement_IRStatement(tail, func, irtail),
  IRStatement_Block(irtail, irblock).


// Also translating concepts of how a block uses the stack
.decl IRBlockPopDelta(from: IRBlock, n: StackIndex)
.decl IRBlockStackDelta(from: IRBlock, stackDelta: StackIndex)

IRBlockPopDelta(irblock, n) :-
  postTrans.BlockPopDelta(block, n),
  Block_IRBlock(block, _, irblock).

IRBlockStackDelta(irblock, stackDelta) :-
  postTrans.BlockStackDelta(block, stackDelta),
  Block_IRBlock(block, _, irblock).

.decl IRStatement_Uses_Local(stmt: IRStatement, varOrStackIndex: VariableOrStackIndex, n: StackIndex)
IRStatement_Uses_Local(irstmt, varOrStackIndex, n) :-
  postTrans.Statement_Uses_Local(stmt, varOrStackIndex, n),
  Statement_IRStatement(stmt, _, irstmt).

.decl IRBeforeLocalStackContents(stmt: IRStatement, n:StackIndex, varOrStackIndex:VariableOrStackIndex)
IRBeforeLocalStackContents(irstmt, n, varOrStackIndex) :-
  postTrans.BeforeLocalStackContents(stmt, n, varOrStackIndex),
  Statement_IRStatement(stmt, _, irstmt).

.decl IRLocalStackContents(stmt: IRStatement, n:StackIndex, varOrStackIndex:VariableOrStackIndex)
IRLocalStackContents(irstmt, n, varOrStackIndex) :-
  postTrans.LocalStackContents(stmt, n, varOrStackIndex),
  Statement_IRStatement(stmt, _, irstmt).

.decl IRThrowJump(irstmt: IRStatement)
IRThrowJump(irstmt) :-
  postTrans.ThrowJump(stmt),
  Statement_IRStatement(stmt, _, irstmt).

.decl IRBlock_Gas(irblock: IRBlock, gas: number)
IRBlock_Gas(irblock, gas) :-
  Block_IRBlock(block, _, irblock),
  postTrans.Block_Gas(block, gas).


/***********
 * Discovery of arguments accepted by a function   
 ***********/

// New Instructions
// CALLPRIVATE(stmt, function)
// RETURNPRIVATE(stmt)

.decl NumberOfFunctionArguments(func: IRFunction, num: StackIndex)
.decl NumberOfFunctionReturnArguments(func: IRFunction, num: StackIndex)

// In the functional IR we have more kinds of (local) edges than in the TAC IR:
//  - Call-return edges from a block that ends in a call to the purported
//    continuation of the call
//  - Call edges that don't return (shown as edges to "invalid")
//  - return edges (also to "invalid")
//  - throw/exit edges (also to "invalid")
// We need to extend the stack-manipulation predicates for all those. Care
// should be taken for conditional calls.

// How many (max) elements are popped from the stack during this block transition?
.decl FunctionalBlockPopDelta(from: IRBlock, delta: StackIndex)

// Not a function call case
FunctionalBlockPopDelta(from, delta) :-
  IRBlockPopDelta(from, delta),
  !IRFunctionCall(from, _).


// The function needs n args, the caller block pops m and leaves the
// stack with d more than it found. This means n-d of the arguments
// are above the stack line the block got when it started.

// Case 1: If n-d >= m, then the combination block+call consumes
// (max) n-d stack elements, relative to the stack level at beginning
// of the caller block.
// Case 2: If n-d < m, then the combination block+call consumes m
// stack elements, relative to the stack level at beginning of the
// caller block.
FunctionalBlockPopDelta(from, newPopDelta) :-
  IRBlockPopDelta(from, popDelta),
  IRFunctionCall(from, func),
  PossibleImpreciseNumberOfFunctionArguments(func, n_args),
  IRBlockStackDelta(from, stackDelta),
  tempPopDelta = n_args-stackDelta,
  CheckIsStackDelta(tempPopDelta),
  ((tempPopDelta >= popDelta, newPopDelta = tempPopDelta);
   (tempPopDelta < popDelta, newPopDelta = popDelta)).


// What is the total difference in stack level during this block ?
.decl FunctionalBlockStackDelta(from: IRBlock, delta: StackIndex)

// Not a call
FunctionalBlockStackDelta(from, stackDelta) :-
  !IRFunctionCall(from, _),
  IRBlockStackDelta(from, stackDelta).

// It's a call-with-return edge
FunctionalBlockStackDelta(from, newStackDelta) :-
  IRFunctionCallReturn(from, func, _),
  IRFunction_Return(func, ret),
  PossibleCombinedNumberOfFunctionReturnsAndArguments(func, ret, n_args, n_ret),
  IRBlockStackDelta(from, stackDelta),
  newStackDelta = stackDelta - n_args + n_ret,
  CheckIsStackDelta(newStackDelta).

// What about calls with no return? These don't get back to the
// caller, so we never care about the level they leave the stack at,
// only about how deep in it they went.

.decl IsImportantBlock(block: IRBlock)

IsImportantBlock(block) :-
   LocalBlockEdge(prev, block),
   LocalBlockEdge(prev2, block),
   !LocalBlockEdge(prev, prev2),
   !LocalBlockEdge(prev2, prev),
   prev != prev2.

// What's the total pop and stack delta since the beginning of the
// function for (probably) cycle-free paths? Clearly these can have
// multiple values. We need to keep track of all nodes avoided in the
// path so far, so that we can extend the path cycle-free. We also
// need to ensure both cumulative deltas are true for the *same* path,
// not just different paths to the same end node. This makes for
// complex rules.
.decl PossibleFunctionalBlockPopAndStackDelta(func: IRFunction, from: IRBlock, path: symbol, popDelta: StackIndex, stackDelta: StackIndex)

// Another auxiliary for optimization: avoid join in key innermost loop
.decl FunctionalBlockPopAndStackDelta(from: IRBlock, popDelta:StackIndex, stackDelta:StackIndex)
FunctionalBlockPopAndStackDelta(from, popDelta, stackDelta) :-
  FunctionalBlockPopDelta(from, popDelta),
  FunctionalBlockStackDelta(from, stackDelta).
.plan 1:(2,1)

PossibleFunctionalBlockPopAndStackDelta(from, from, from, 0, 0) :-
  IRFunctionEntry(from).


// rules added for optimization purposes
.decl ImportantLocalBlockEdge(from: IRBlock, to: IRBlock)

ImportantLocalBlockEdge(from, to) :-
   LocalBlockEdge(from, to),
   IsImportantBlock(to).

.decl UnimportantLocalBlockEdge(from: IRBlock, to: IRBlock)
UnimportantLocalBlockEdge(from, to) :-
   LocalBlockEdge(from, to),
   !IsImportantBlock(to).

PossibleFunctionalBlockPopAndStackDelta(func, to, newPath, newPopDelta, newStackDelta) :-
  PossibleFunctionalBlockPopAndStackDelta(func, from, prevPath, prevPopDelta, prevStackDelta),
  ImportantLocalBlockEdge(from, to),
  FunctionalBlockPopAndStackDelta(from, popDelta, stackDelta),                      
  tempPopDelta = popDelta - prevStackDelta,
  ((tempPopDelta > prevPopDelta, newPopDelta = tempPopDelta);
   (tempPopDelta <= prevPopDelta, newPopDelta = prevPopDelta)),
  newStackDelta = stackDelta + prevStackDelta,
  CheckIsStackDelta(newPopDelta), CheckIsStackDelta(newStackDelta),
  newPath = @add_set(prevPath, to),
  newPath != prevPath.
  .plan 1:(3,2,1)

PossibleFunctionalBlockPopAndStackDelta(func, to, prevPath, newPopDelta, newStackDelta) :-
  PossibleFunctionalBlockPopAndStackDelta(func, from, prevPath, prevPopDelta, prevStackDelta),
  UnimportantLocalBlockEdge(from, to),
  FunctionalBlockPopAndStackDelta(from, popDelta, stackDelta),
  tempPopDelta = popDelta - prevStackDelta,
  ((tempPopDelta > prevPopDelta, newPopDelta = tempPopDelta);
   (tempPopDelta <= prevPopDelta, newPopDelta = prevPopDelta)),
  newStackDelta = stackDelta + prevStackDelta,
  CheckIsStackDelta(newPopDelta), CheckIsStackDelta(newStackDelta).
  .plan 1:(3,2,1)


// Combine both relative to a single terminal point, for precision.
// We need to go one edge back to make sure it's a terminal point
// (return, call-with-no-return, or throw, possibly conditionally),
// then add the delta again. Tedious.
.decl PossibleCombinedNumberOfFunctionReturnsAndArguments(func: IRFunction, terminal: IRBlock, numArg: StackIndex, numRet: StackIndex)

PossibleCombinedNumberOfFunctionReturnsAndArguments(func, terminal, numArg, numRet) :-
  PossibleFunctionalBlockPopAndStackDelta(func, terminal, _, prevPopDelta, prevStackDelta),
  FunctionalBlockPopAndStackDelta(terminal, popDelta, stackDelta),
  newPopDelta = popDelta - prevStackDelta,
  CheckIsStackDelta(newPopDelta),
  ((newPopDelta > prevPopDelta, numArg = newPopDelta);
   (newPopDelta <= prevPopDelta, numArg = prevPopDelta)),
  numRet = prevStackDelta + stackDelta + numArg,
  CheckIsStackIndex(numRet).
    // When leaving the stack with d more items but it originally
    // contained a args, the total number of returned values is d+a.
 .plan 1:(2,1)


// Simple, imprecise over-estimate computation that doesn't incur
// cycle-through-aggregation problem, so it can be used in edge
// inferences.
.decl PossibleImpreciseNumberOfFunctionArguments(func: IRFunction, num: StackIndex)
PossibleImpreciseNumberOfFunctionArguments(func, numArg) :-
  PossibleCombinedNumberOfFunctionReturnsAndArguments(func, _, numArg, _).


// Our more precise inferences
.decl PossibleNumberOfFunctionArguments(func: IRFunction, num: StackIndex)
.decl PossibleNumberOfFunctionReturnArguments(func: IRFunction, num: StackIndex)

// Either a call with no return, or a return, or a throw: all are valid
PossibleNumberOfFunctionArguments(func, n) :-
  IRInFunction(block, func),
  !LocalBlockEdge(block, _),
  n = min numArg: PossibleCombinedNumberOfFunctionReturnsAndArguments(func, block, numArg, _).

PossibleNumberOfFunctionReturnArguments(func, n) :-
  IRFunction_Return(func, ret),
  n = min numRet: PossibleCombinedNumberOfFunctionReturnsAndArguments(func, ret, _, numRet).
  
  
// REVIEW: do we need defaults of 0? I don't see why. But it won't hurt as
// long as we are taking the max.
PossibleNumberOfFunctionArguments(func, 0),
PossibleNumberOfFunctionReturnArguments(func, 0) :-
  IRFunctionEntry(func).

NumberOfFunctionArguments(FUNCTION_SELECTOR, 0).

NumberOfFunctionArguments(func, n) :-
  IRFunctionEntry(func),
  func != FUNCTION_SELECTOR,
  n = max m : PossibleNumberOfFunctionArguments(func, m).

NumberOfFunctionReturnArguments(func, n) :-
  IRFunctionEntry(func),
  n = max m : PossibleNumberOfFunctionReturnArguments(func, m).


.decl Variable_String(var:Variable, var_rep:symbol)

.decl Variable_Stmt_String(var:Variable, stmt: IRStatement, var_rep:symbol) inline

Variable_Stmt_String(var, stmt, res) :-
   res = cat(_stmt_str, _var_str),
   IRStatement_VarString(stmt, _stmt_str),
   Variable_String(var, _var_str).
        
.decl Variable_Block_String(var:Variable, block: IRBlock, var_rep:symbol) inline

Variable_Block_String(var, block, res) :-
   res = cat(_block_str, _var_str),
   IRBlock_VarString(block, _block_str),
   Variable_String(var, _var_str).


.decl FunctionArgument(func: IRFunction, n: StackIndex, var: Variable)
.decl FunctionCallReturnArgument(func: IRBlock, n: StackIndex, var: Variable)

.decl FunctionalStatement_Uses_Local(stmt: IRStatement, var:VariableOrStackIndex, n:StackIndex)
.decl FunctionalStatement_Uses(stmt:IRStatement, var:Variable, n:StackIndex)
.decl FunctionalStatement_Defines(callStmt:IRStatement, newVar:Variable, n: number)


Variable_String(var, var_rep) :-
   postTrans.Statement_Defines(var_rep, var).

Variable_String(var, cat(func, cat("arg", @number_to_hex(n)))),
FunctionArgument(func, n, var) :-
//// REVIEW
//  PossibleNumberOfFunctionArguments(func, n_args),
  FunctionArgumentIndices(func, n),
  FRESH_VARIABLE(var, BLOCK_TO_IRBLOCK(func), n). // TODO: use entry?

.decl FunctionArgumentIndices(func: IRFunction, n: number)

FunctionArgumentIndices(func, n) :-
  NumberOfFunctionArguments(func, n_args),
  IsStackIndexLessThan(n, n_args).


Variable_String(newVar, cat(callStmtBefore, cat("_", @number_to_hex(n)))),
FunctionalStatement_Defines(callStmt, newVar, n),
FunctionCallReturnArgument(caller, n, newVar) :-
  IRFunctionCall(caller, func),
//// REVIEW
  FunctionReturnArgumentIndices(func, n),
  IRBasicBlock_Tail(caller, callStmt),
  Statement_IRStatement(callStmtBefore, _ ,callStmt),
  FRESH_VARIABLE(newVar, callStmt, n).

.decl FunctionReturnArgumentIndices(func: IRFunction, n: number)

FunctionReturnArgumentIndices(func, n) :-
  NumberOfFunctionReturnArguments(func, n_args),
  IsStackIndexLessThan(n, n_args).

// Renaming variables in functions
// Involves Propagating variables, but doesn't require re-computing the CFG
.decl FunctionalBlockInputContents(block:IRBlock, index:number, var:Variable)
.decl FunctionalBlockOutputContents(block:IRBlock, index:number, var:Variable)

FunctionalBlockInputContents(entry, n, var) :-
   IRFunctionEntry(entry),
   IRInFunction(entry, func),
   FunctionArgument(func, n, var).

FunctionalBlockInputContents(next, index, variable) :-
   FunctionalBlockOutputContents(from, index, variable),
   LocalBlockEdge(from, next).

// 1) Normal block to block flow, i.e. no unconditional function calls from block to block
FunctionalBlockOutputContents(block, index, variable) :-
  BeforeFunctionCallFunctionalBlockOutputContents(block, index, variable),
  LocalBlockEdge(block, next),
  IRBlockEdge(block, next).

// 2) First block calls a function, take return args from function call

FunctionalBlockOutputContents(caller, n, newVar) :-
   FunctionCallReturnArgument(caller, n, newVar).

// 3) First block calls a function, take any remaining variables that have
//    not been passed as arguments, and shift
FunctionalBlockOutputContents(caller, newIndex, variable) :-
   BeforeFunctionCallFunctionalBlockOutputContents(caller, index, variable),
   IRFunctionCallReturn(caller, func, _),
//   PossibleCombinedNumberOfFunctionReturnsAndArguments(func, n_in, n_out),
////REVIEW
   NumberOfFunctionReturnArguments(func, n_out),
   NumberOfFunctionArguments(func, n_in),
   index >= n_in,
   newIndex = index+n_out-n_in,
   CheckIsStackIndex(newIndex).

.decl BeforeFunctionCallFunctionalBlockOutputContents(caller: IRBlock, index: StackIndex, variable: Variable)

// Copy the stack variables untouched by the callee basic block
BeforeFunctionCallFunctionalBlockOutputContents(callee, index+delta, variable) :-
  FunctionalBlockInputContents(callee, index, variable),
  index >= calleePopLen,
  index+delta <= MAX_STACK_HEIGHT,
  IRBlockPopDelta(callee, calleePopLen),
  IRBlockStackDelta(callee, delta).

// Handle the proper variables pushed by this basic block
BeforeFunctionCallFunctionalBlockOutputContents(block, index, var) :-
  IRInFunction(block, _),
  IRBasicBlock_Tail(block, stmt),
  IRLocalStackContents(stmt, index, var),
  CheckIsVariable(var).

// Handle the stackIndexes pushed by this basic block
BeforeFunctionCallFunctionalBlockOutputContents(block, index, realVariable) :-
  FunctionalBlockInputContents(block, stackIndex, realVariable),
  IRBasicBlock_Tail(block, stmt),
  IRLocalStackContents(stmt, index, stackIndex),
  CheckIsStackIndex(stackIndex).


// TODO, check case for function call
FunctionalStatement_Uses_Local(stmt, varOrStackIndex, n) :-
  IRFunctionCall(block, func),
  IRBasicBlock_Tail(block, stmt),
  IRStatement_Opcode(stmt, opcode),
  OpcodePopWords(opcode, m),
//// REVIEW
//  PossibleNumberOfFunctionArguments(func, n_in),
  NumberOfFunctionArguments(func, n_in),
  IsStackIndexLessThan(n, m+n_in),
  IRBeforeLocalStackContents(stmt, n, varOrStackIndex).

// TODO, check case for function return
FunctionalStatement_Uses_Local(stmt, varOrStackIndex, n) :-
//// REVIEW
  NumberOfFunctionReturnArguments(func, n_out),
  IRFunction_Return(func, retBlock),
  IRBasicBlock_Tail(retBlock, stmt),
  IRStatement_Opcode(stmt, opcode),
  OpcodePopWords(opcode, m),
  IsStackIndexLessThan(n, m+n_out),
  IRBeforeLocalStackContents(stmt, n, varOrStackIndex).

FunctionalStatement_Uses_Local(irstmt, varOrStackIndex, n) :-
   postTrans.Statement_Uses_Local(stmt, varOrStackIndex, n),
   Statement_IRStatement(stmt, _, irstmt).

FunctionalStatement_Uses(irstmt, var, n) :-
   postTrans.Statement_Uses_Local(stmt, var, n),
   CheckIsVariable(var),
   Statement_IRStatement(stmt, _, irstmt).

FunctionalStatement_Defines(irstmt, newVar, 0) :-
   postTrans.Statement_Defines(stmt, newVar),
   Statement_IRStatement(stmt, _, irstmt).

// Case: variable originates elsewhere
FunctionalStatement_Uses(stmt, var, n) :-
   IRStatement_Uses_Local(stmt, stackIndex, n),
   CheckIsStackIndex(stackIndex),
   IRStatement_Block(stmt, block),
   FunctionalBlockInputContents(block, stackIndex, var).

.decl PublicFunctionSignature(hex_signature: Value, text_signature: symbol)
.input PublicFunctionSignature

PublicFunctionSignature("0x00000000", "fallback()").

.decl HighLevelFunctionName(func: IRFunction, name: symbol)

// Standardize public function signature length
.decl SighashIntermediate(sig: symbol, sigHash: symbol)

SighashIntermediate(sigIn, cat("0x0",substr(sigOut,2,8))) :-
   SighashIntermediate(sigIn, sigOut),
   strlen(sigOut) < 10.

SighashIntermediate(sig, sig) :-
   postTrans.PublicFunction(_, sig).

.decl IRPublicFunction(irfunc: IRFunction, sigHash: Value)
IRPublicFunction(irfunc, sigHash) :-
  postTrans.PublicFunction(func, sigHash),
  Function_IRFunction(func, irfunc).
  
.decl PublicFunction_HighLevel(func: IRFunction, sigHashOut: symbol)
PublicFunction_HighLevel(func, sigHashOut) :-
   IRPublicFunction(func, sigHash),
   SighashIntermediate(sigHash, sigHashOut),
   strlen(sigHashOut) = 10.
   
HighLevelFunctionName(func, name) :-
   PublicFunction_HighLevel(func, sigHash),
   PublicFunctionSignature(sigHash, name).

HighLevelFunctionName(func, name) :-
   PublicFunction_HighLevel(func, name),
   !PublicFunctionSignature(name, _).

HighLevelFunctionName(func, func) :-
   IRFunctionEntry(func),
   func != FUNCTION_SELECTOR,
   !IRPublicFunction(func, _).

HighLevelFunctionName(FUNCTION_SELECTOR, "__function_selector__").<|MERGE_RESOLUTION|>--- conflicted
+++ resolved
@@ -1,8 +1,8 @@
 #define FRESH_VARIABLE(var, stmt, stackIndex) (IRStatementNum((stmt), _stmtNum), var=-0xFFFF+_stmtNum*MAX_STACK_HEIGHT+(stackIndex))
 
-#define DEBUG
-
-<<<<<<< HEAD
+//#define DEBUG
+
+
 #ifdef DEBUG
 .output BlockEdge, FallthroughEdge, BlockJumpValidTarget, BlockJumpTarget, BasicBlock_Tail, MaybeInFunctionUnderContext
 .output NotValidReturnBlock, NotValidReturnEdge
@@ -30,9 +30,6 @@
 .output Variable_String
 #endif
 
-
-=======
->>>>>>> 9422c773
 /*****
  * Function discovery logic
  *****/
@@ -85,10 +82,6 @@
   postTrans.ImmediateBlockJumpTarget(block, _).
 
 
-.decl OptNotImmediateBlockJumpTarget(ret:Block, targetVariable:Variable, retTarget:Block)
-OptNotImmediateBlockJumpTarget(retBlock, targetVariable, retTarget) :-
-  BlockJumpValidTarget(_, retBlock, targetVariable, retTarget),
-  !ImmediateBlockJumpTarget(retBlock, targetVariable).
 
 // Call-return pattern:
 // a) basic block jumps to a valid "non-locally-derived" address
@@ -99,12 +92,11 @@
 .decl PossibleReturnAddressWithPos(targetSetter:Block, retBlock:Block, retTarget:Block, pos:number)
 PossibleReturnAddressWithPos(targetSetter, retBlock, retTarget, pos) :-
   OptNotImmediateBlockJumpTarget(retBlock, targetVariable, retTarget),
-<<<<<<< HEAD
-  Statement_Defines(targetSetStatement, targetVariable),
-  Statement_Block(targetSetStatement, targetSetter),
-  BasicBlock_Tail(targetSetter, jumpStmt),
-  IsJump(jumpStmt),
-  BeforeLocalStackContents(jumpStmt, pos, targetVariable).
+  postTrans.Statement_Defines(targetSetStatement, targetVariable),
+  postTrans.Statement_Block(targetSetStatement, targetSetter),
+  postTrans.BasicBlock_Tail(targetSetter, jumpStmt),
+  postTrans.JUMP(jumpStmt),
+  postTrans.BeforeLocalStackContents(jumpStmt, pos, targetVariable).
 
 .decl PossibleReturnAddressWithLowerPos(targetSetter:Block, retBlock:Block, retTarget:Block, pos:number, otherPos:number)
 PossibleReturnAddressWithLowerPos(targetSetter, retBlock, retTarget, pos, otherPos) :-
@@ -127,11 +119,7 @@
 // If we find a direct jump (to a purported function) and the first
 // pushed return address (jumped-to by code reachable from the
 // purported function) before it, we detect a call-return pattern.
-=======
-  postTrans.Statement_Defines(targetSetStatement, targetVariable),
-  postTrans.Statement_Block(targetSetStatement, targetSetter),
-  postTrans.BasicBlock_Tail(targetSetter, jumpStmt),
-  postTrans.JUMP(jumpStmt).
+  
 
 .decl OptNotImmediateBlockJumpTarget(ret:Block, targetVariable:Variable, retTarget:Block)
 OptNotImmediateBlockJumpTarget(retBlock, targetVariable, retTarget) :-
@@ -142,7 +130,6 @@
 // Also match a subset of those with return addresses and full info. The
 // function may not be the one containing the return, in case of complex
 // call patterns (e.g., call-call, or call-return).
->>>>>>> 9422c773
 .decl MaybeFunctionCallReturn(caller:Block, func:Block, retBlock:Block, retTarget:Block)
 MaybeFunctionCallReturn(caller, func, retBlock, retTarget) :-
   PossibleReturnAddressWithRank(caller, retBlock, retTarget, 0),
@@ -153,15 +140,9 @@
   CanReachUnderContext(retCtx, retBlock, _, retTarget).
 
 MaybeFunctionCallReturn(caller, func, retBlock, retTarget) :-
-<<<<<<< HEAD
   PossibleReturnAddressWithRank(caller, retBlock, retTarget, 0),
-  DisableCostlyAlgorithms(), // place second for parallelism
-  ImmediateBlockJumpTarget(caller, targetVar),
-=======
-  PossibleReturnAddress(caller, retBlock, retTarget),
   DisableCostlyAlgorithms(),
   postTrans.ImmediateBlockJumpTarget(caller, targetVar),
->>>>>>> 9422c773
   BlockJumpValidTarget(_, caller, targetVar, func),
   CanReach(caller, retTarget),
   CanReach(func, retBlock).
@@ -173,7 +154,7 @@
   MaybeFunctionCallReturn(targetSetter, _, _, caller),
   EnableCostlyAlgorithms(), // place second for parallelism
   PossibleReturnAddressWithRank(targetSetter, retBlock, retTarget, n), n > 0,
-  ImmediateBlockJumpTarget(caller, targetVar),
+  postTrans.ImmediateBlockJumpTarget(caller, targetVar),
   BlockJumpValidTarget(_, caller, targetVar, func),
   ((MaxRankForPossibleReturnAddressSetter(caller, maxrank), offset = maxrank + 1);
    (!PossibleReturnAddressWithPos(caller, _, _, _), offset = 0)),
@@ -184,7 +165,7 @@
   MaybeFunctionCallReturn(targetSetter, _, _, caller),
   DisableCostlyAlgorithms(), // place second for parallelism
   PossibleReturnAddressWithRank(targetSetter, retBlock, retTarget, n), n > 0,
-  ImmediateBlockJumpTarget(caller, targetVar),
+  postTrans.ImmediateBlockJumpTarget(caller, targetVar),
   BlockJumpValidTarget(_, caller, targetVar, func),
   ((MaxRankForPossibleReturnAddressSetter(caller, maxrank), offset = maxrank + 1);
    (!PossibleReturnAddressWithPos(caller, _, _, _), offset = 0)),
@@ -209,11 +190,6 @@
 MaybeReturn(retBlock, retTarget) :-
   PossibleReturnAddressWithPos(_, retBlock, retTarget, _).
 // PossibleReturnAddress(_, retBlock, retTarget).
-
-<<<<<<< HEAD
-
-=======
->>>>>>> 9422c773
 
 // Filtering for sanitization. The logic following can be arbitrarily
 // restrictive. We have all potential calls and all returns, now we
@@ -411,7 +387,7 @@
 //  !BlockToClone(func, prevfunc).
 
 
-<<<<<<< HEAD
+
 // ///// This doesn't seem to be valid
 // // Regular return instructions should also count as IR returns? For
 // // use in possible #return values calculation.
@@ -431,9 +407,8 @@
 .decl Context_PublicFunction(ctx:Context, pubFun:symbol)
 
 PubFun("0x0", "0x0"):- Context_PublicFunction(_, _).
-PubFun(entry, sigHash):- Context_PublicFunction(_, sigHash), PublicFunction(entry, sigHash).
-=======
->>>>>>> 9422c773
+PubFun(entry, sigHash):- Context_PublicFunction(_, sigHash), postTrans.PublicFunction(entry, sigHash).
+
 // Intra-function edges (i.e., real CFG edges)
 
 //// WARNING: Be careful when using! This is an unintuitive
